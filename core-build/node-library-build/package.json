--- conflicted
+++ resolved
@@ -15,16 +15,9 @@
     "test": "gulp"
   },
   "dependencies": {
-<<<<<<< HEAD
-    "@microsoft/gulp-core-build": "3.0.3",
-    "@microsoft/gulp-core-build-mocha": "3.0.3",
-    "@microsoft/gulp-core-build-typescript": "4.0.3",
-=======
-    "@types/es6-collections": "0.5.29",
     "@microsoft/gulp-core-build": "3.0.5",
     "@microsoft/gulp-core-build-mocha": "3.0.5",
     "@microsoft/gulp-core-build-typescript": "4.0.5",
->>>>>>> dc28fc53
     "@types/gulp": "3.8.32",
     "@types/node": "6.0.62",
     "gulp": "~3.9.1"
