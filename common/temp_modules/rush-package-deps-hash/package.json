{
  "name": "rush-package-deps-hash",
  "version": "0.0.0",
  "private": true,
  "dependencies": {
    "chai": "~3.5.0",
    "gulp": "~3.9.1",
    "typescript": "~2.1.4",
    "@types/chai": "^3.4.34",
    "@types/es6-promise": "0.0.32",
    "@types/mocha": "^2.2.32",
    "@types/node": "^6.0.46"
  },
  "rushDependencies": {
<<<<<<< HEAD
    "@microsoft/node-library-build": ">=2.1.0 <3.0.0"
=======
    "@microsoft/node-library-build": ">=2.2.0 <3.0.0"
>>>>>>> 8798f9ab
  }
}<|MERGE_RESOLUTION|>--- conflicted
+++ resolved
@@ -12,10 +12,6 @@
     "@types/node": "^6.0.46"
   },
   "rushDependencies": {
-<<<<<<< HEAD
-    "@microsoft/node-library-build": ">=2.1.0 <3.0.0"
-=======
     "@microsoft/node-library-build": ">=2.2.0 <3.0.0"
->>>>>>> 8798f9ab
   }
 }