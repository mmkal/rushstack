{
  "name": "rush-gulp-core-build-serve",
  "version": "0.0.0",
  "private": true,
  "dependencies": {
<<<<<<< HEAD
    "@microsoft/node-library-build": ">=2.1.0 <3.0.0",
=======
    "@microsoft/node-library-build": ">=2.2.0 <3.0.0",
>>>>>>> 8798f9ab
    "@types/chalk": "^0.4.31",
    "@types/express": "^4.0.33",
    "@types/express-serve-static-core": "^4.0.38",
    "@types/gulp": "^3.8.32",
    "@types/gulp-util": "^3.0.29",
    "@types/mime": "0.0.29",
    "@types/node-forge": "^0.6.4",
    "@types/orchestrator": "0.0.30",
    "@types/q": "0.0.32",
    "@types/serve-static": "^1.7.31",
    "@types/through2": "^2.0.31",
    "@types/vinyl": "^1.2.30",
    "typescript": "~2.1.4",
    "@types/es6-promise": "0.0.32",
    "@types/node": "^6.0.46",
    "deasync": "~0.1.7",
    "express": "~4.14.0",
    "gulp": "~3.9.1",
    "gulp-connect": "~5.0.0",
    "gulp-open": "~2.0.0",
    "gulp-util": "~3.0.7",
    "node-forge": "~0.6.42",
    "sudo": "~1.0.3"
  },
  "rushDependencies": {
    "@microsoft/gulp-core-build": ">=2.1.0 <3.0.0"
  }
}<|MERGE_RESOLUTION|>--- conflicted
+++ resolved
@@ -3,11 +3,7 @@
   "version": "0.0.0",
   "private": true,
   "dependencies": {
-<<<<<<< HEAD
-    "@microsoft/node-library-build": ">=2.1.0 <3.0.0",
-=======
     "@microsoft/node-library-build": ">=2.2.0 <3.0.0",
->>>>>>> 8798f9ab
     "@types/chalk": "^0.4.31",
     "@types/express": "^4.0.33",
     "@types/express-serve-static-core": "^4.0.38",
