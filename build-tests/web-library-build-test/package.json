--- conflicted
+++ resolved
@@ -11,17 +11,10 @@
   "devDependencies": {
     "ts-jest": "~22.4.6",
     "@types/jest": "21.1.10",
-<<<<<<< HEAD
     "@microsoft/rush-stack": "0.0.1",
     "@microsoft/rush-stack-compiler": "0.0.1",
-    "@microsoft/load-themed-styles": "1.7.82",
-    "@microsoft/web-library-build": "5.0.0",
-=======
-    "@microsoft/rush-stack": "0.1.0",
-    "@microsoft/rush-stack-compiler": "0.1.0",
     "@microsoft/load-themed-styles": "1.7.83",
     "@microsoft/web-library-build": "5.0.1",
->>>>>>> 9cd0d17c
     "gulp": "~3.9.1"
   }
 }